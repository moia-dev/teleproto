--- conflicted
+++ resolved
@@ -6,8 +6,4 @@
 # the repo. Unless a later match takes precedence,
 # mentioned account names will be requested for
 # review when someone opens a pull request.
-<<<<<<< HEAD
-*   @christoph-wulf-moia @lxwbr @JonasAckermann @wi101 @meln1k @zallesov @HerrSchwarz @GodPlaysChess @joroKr21 @alexwerff
-=======
-*   @lxwbr @meln1k @HerrSchwarz @GodPlaysChess @joroKr21 @alexwerff @saeltz
->>>>>>> 69fbbd96
+*   @lxwbr @meln1k @HerrSchwarz @GodPlaysChess @joroKr21 @alexwerff @saeltz @JonasAckermann