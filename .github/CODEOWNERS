# github codeowners file
#
# https://help.github.com/articles/about-codeowners/
#
# These owners will be the default owners for everything in
# the repo. Unless a later match takes precedence,
# mentioned account names will be requested for
# review when someone opens a pull request.
<<<<<<< HEAD
*   @lxwbr @JonasAckermann @meln1k @HerrSchwarz @GodPlaysChess @joroKr21 @alexwerff @saeltz
=======
*   @christoph-wulf-moia @lxwbr @wi101 @meln1k @zallesov @HerrSchwarz @GodPlaysChess @joroKr21 @alexwerff
>>>>>>> d69d8181
<|MERGE_RESOLUTION|>--- conflicted
+++ resolved
@@ -6,8 +6,4 @@
 # the repo. Unless a later match takes precedence,
 # mentioned account names will be requested for
 # review when someone opens a pull request.
-<<<<<<< HEAD
-*   @lxwbr @JonasAckermann @meln1k @HerrSchwarz @GodPlaysChess @joroKr21 @alexwerff @saeltz
-=======
-*   @christoph-wulf-moia @lxwbr @wi101 @meln1k @zallesov @HerrSchwarz @GodPlaysChess @joroKr21 @alexwerff
->>>>>>> d69d8181
+*   @lxwbr @meln1k @HerrSchwarz @GodPlaysChess @joroKr21 @alexwerff @saeltz