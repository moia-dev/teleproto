// Formatting in scala
// See .scalafmt.conf for configuration details.
// Formatting takes place before the project is compiled.
addSbtPlugin("com.lucidchart" % "sbt-scalafmt" % "1.16")

// Use git in sbt, show git prompt and use versions from git.
// sbt> git <your git command>
addSbtPlugin("com.typesafe.sbt" % "sbt-git" % "1.0.0")

// Code coverage report. The code has to be instrumented, therefore a clean build is needed.
// sbt> clean
// sbt> coverage test
// sbt> coverageReport
addSbtPlugin("org.scoverage" % "sbt-scoverage" % "1.6.1")

// Static code analysis.
// sbt> scapegoat
addSbtPlugin("com.sksamuel.scapegoat" %% "sbt-scapegoat" % "1.1.0")

// Make sbt build information available to the runtime
addSbtPlugin("com.eed3si9n" % "sbt-buildinfo" % "0.9.0")

// This plugin is able to generate a license report from all used licenses.
// sbt> dumpLicenseReport
addSbtPlugin("com.typesafe.sbt" % "sbt-license-report" % "1.2.0")

// Uses protoc to generate code from proto files. This SBT plugin is meant supercede sbt-protobuf and sbt-scalapb.
addSbtPlugin("com.thesamet" % "sbt-protoc" % "0.99.34")

libraryDependencies += "com.thesamet.scalapb" %% "compilerplugin" % "0.10.4"

addSbtPlugin("de.heikoseeberger" % "sbt-header"   % "5.6.0")
<<<<<<< HEAD
addSbtPlugin("org.xerial.sbt"    % "sbt-sonatype" % "3.9.4")
addSbtPlugin("com.dwijnand"      % "sbt-dynver"   % "4.0.0")
=======
addSbtPlugin("org.xerial.sbt"    % "sbt-sonatype" % "3.9.3")
addSbtPlugin("com.dwijnand"      % "sbt-dynver"   % "4.1.1")
>>>>>>> a620cd76
addSbtPlugin("com.jsuereth"      % "sbt-pgp"      % "2.0.1")<|MERGE_RESOLUTION|>--- conflicted
+++ resolved
@@ -30,11 +30,6 @@
 libraryDependencies += "com.thesamet.scalapb" %% "compilerplugin" % "0.10.4"
 
 addSbtPlugin("de.heikoseeberger" % "sbt-header"   % "5.6.0")
-<<<<<<< HEAD
 addSbtPlugin("org.xerial.sbt"    % "sbt-sonatype" % "3.9.4")
-addSbtPlugin("com.dwijnand"      % "sbt-dynver"   % "4.0.0")
-=======
-addSbtPlugin("org.xerial.sbt"    % "sbt-sonatype" % "3.9.3")
 addSbtPlugin("com.dwijnand"      % "sbt-dynver"   % "4.1.1")
->>>>>>> a620cd76
 addSbtPlugin("com.jsuereth"      % "sbt-pgp"      % "2.0.1")