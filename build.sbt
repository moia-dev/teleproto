import com.typesafe.tools.mima.core._

addCommandAlias("validate", "all test doc scapegoat mimaReportBinaryIssues")

// *****************************************************************************
// Projects
// *****************************************************************************

lazy val `teleproto` =
  project
    .in(file("."))
    .enablePlugins(GitVersioning, GitBranchPrompt)
    .settings(commonSettings: _*)
    .settings(sonatypeSettings: _*)
    .settings(Project.inConfig(Test)(sbtprotoc.ProtocPlugin.protobufConfigSettings): _*)
    .settings(
      name := "teleproto",
      version := "1.11.0",
      libraryDependencies ++= Seq(
        library.scalaPB            % "protobuf;compile",
        library.scalaPBJson        % Compile,
        library.scalaTest          % Test,
        library.scalaTestPlusCheck % Test,
        library.scalaCheck         % Test,
        "org.scala-lang.modules"   %% "scala-collection-compat" % "2.4.1",
        "org.scala-lang"           % "scala-reflect" % scalaVersion.in(ThisBuild).value
      )
    )

// *****************************************************************************
// Dependencies
// *****************************************************************************

lazy val library = new {
  object Version {
    val scalaPB            = scalapb.compiler.Version.scalapbVersion
    val scalaPBJson        = "0.10.3"
<<<<<<< HEAD
    val scalaCheck         = "1.15.3"
    val scalaTest          = "3.2.2"
=======
    val scalaCheck         = "1.15.2"
    val scalaTest          = "3.2.5"
>>>>>>> 498f66a0
    val scalaTestPlusCheck = "3.2.2.0"
    val scapeGoat          = "1.4.7"
  }

  val scalaPB            = "com.thesamet.scalapb" %% "scalapb-runtime" % Version.scalaPB
  val scalaPBJson        = "com.thesamet.scalapb" %% "scalapb-json4s"  % Version.scalaPBJson
  val scalaCheck         = "org.scalacheck"       %% "scalacheck"      % Version.scalaCheck
  val scalaTest          = "org.scalatest"        %% "scalatest"       % Version.scalaTest
  val scalaTestPlusCheck = "org.scalatestplus"    %% "scalacheck-1-14" % Version.scalaTestPlusCheck
}

// *****************************************************************************
// Settings
// *****************************************************************************

lazy val commonSettings = Seq.concat(
  compilerSettings,
  gitSettings,
  organizationSettings,
  scmSettings,
  sbtSettings,
  scalaFmtSettings,
  scapegoatSettings,
  mimaSettings
)

lazy val compilerSettings = Seq(
  scalaVersion := crossScalaVersions.value.head,
  crossScalaVersions := List("2.13.4", "2.12.13"),
  mappings.in(Compile, packageBin) +=
    baseDirectory.in(ThisBuild).value / "LICENSE" -> "LICENSE",
  scalacOptions ++= {
    CrossVersion.partialVersion(scalaVersion.value) match {
      case Some((2, 12)) => scalacOptions_2_12
      case Some((2, 13)) => scalacOptions_2_13
      case _             => Seq()
    }
  }
)

lazy val scalacOptions_2_12 = Seq(
  "-unchecked",
  "-deprecation",
  "-language:_",
  "-target:jvm-1.8",
  "-encoding",
  "UTF-8",
  "-Xfatal-warnings",
  "-Ywarn-unused-import",
  "-Yno-adapted-args",
  "-Ywarn-dead-code",
  "-Ywarn-inaccessible",
  "-Ywarn-infer-any",
  "-Ywarn-nullary-override",
  "-Ywarn-nullary-unit"
)

lazy val scalacOptions_2_13 = Seq(
  "-unchecked",
  "-deprecation",
  "-language:_",
  "-target:jvm-1.8",
  "-encoding",
  "UTF-8",
  "-Xfatal-warnings",
  "-Xlint",
  "-Ywarn-dead-code",
  "-Ymacro-annotations"
)

lazy val gitSettings =
  Seq(
    git.useGitDescribe := false
  )

lazy val organizationSettings =
  Seq(
    organization := "io.moia",
    organizationName := "MOIA GmbH",
    startYear := Some(2019),
    licenses += ("Apache-2.0", url("http://www.apache.org/licenses/LICENSE-2.0"))
  )

lazy val scmSettings =
  Seq(
    scmInfo := Some(
      ScmInfo(
        url("https://github.com/moia-dev/teleproto"),
        "scm:git@github.com:moia-dev/teleproto.git"
      )
    ),
    homepage := Some(url("https://github.com/moia-dev/teleproto"))
  )

lazy val sonatypeSettings = {
  import xerial.sbt.Sonatype._
  Seq(
    publishTo := sonatypePublishTo.value,
    sonatypeProfileName := organization.value,
    publishMavenStyle := true,
    sonatypeProjectHosting := Some(GitHubHosting("moia-dev", "teleproto", "oss-support@moia.io")),
    credentials += Credentials(Path.userHome / ".sbt" / "sonatype_credential")
  )
}

lazy val sbtSettings =
  Seq(
    cancelable in Global := true,
    logLevel in sourceGenerators := Level.Error
  )

lazy val scalaFmtSettings =
  Seq(
    scalafmtOnCompile := true
  )

lazy val scapegoatSettings = Seq(
  scapegoatVersion in ThisBuild := library.Version.scapeGoat,
  // do not check generated files
  scapegoatIgnoredFiles := Seq(".*/src_managed/.*")
)

lazy val mimaSettings = Seq(
  // First 2.13 release of 1.x
  mimaPreviousArtifacts := Set("io.moia" %% "teleproto" % "1.2.0"),
  mimaBinaryIssueFilters ++= Seq(
    // No binary compatibility guarantees for macro implementations (they run at compile time).
    ProblemFilters.exclude[Problem]("io.moia.protos.teleproto.FormatImpl*"),
    ProblemFilters.exclude[Problem]("io.moia.protos.teleproto.MigrationImpl*"),
    ProblemFilters.exclude[Problem]("io.moia.protos.teleproto.ReaderImpl*"),
    ProblemFilters.exclude[Problem]("io.moia.protos.teleproto.WriterImpl*"),
    // PbResult is a sealed trait so linking from Scala should be fine.
    // Also, this method was added before introducing MiMa.
    ProblemFilters.exclude[ReversedMissingMethodProblem]("io.moia.protos.teleproto.PbResult.toOption"),
    // Writer.Mapped was an unused private class.
    ProblemFilters.exclude[MissingClassProblem]("io.moia.protos.teleproto.Writer$Mapped")
  )
)

PB.targets in Test := Seq(scalapb.gen(flatPackage = false) -> (sourceManaged in Test).value)
PB.protoSources in Test := Seq(file("src/test/protobuf"))<|MERGE_RESOLUTION|>--- conflicted
+++ resolved
@@ -35,13 +35,8 @@
   object Version {
     val scalaPB            = scalapb.compiler.Version.scalapbVersion
     val scalaPBJson        = "0.10.3"
-<<<<<<< HEAD
     val scalaCheck         = "1.15.3"
-    val scalaTest          = "3.2.2"
-=======
-    val scalaCheck         = "1.15.2"
     val scalaTest          = "3.2.5"
->>>>>>> 498f66a0
     val scalaTestPlusCheck = "3.2.2.0"
     val scapeGoat          = "1.4.7"
   }
